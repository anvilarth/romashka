import random
import traceback
import sys
import numpy as np
import collections
from typing import List, Optional, Tuple, Any, Dict, Union

import wandb
import torch
import torch.nn as nn

import transformers
import pytorch_lightning as pl
from pytorch_lightning.utilities import rank_zero_info
from pytorch_lightning.loggers import WandbLogger

import bitsandbytes as bnb
from romashka.transactions_qa.lion_optim import Lion
from romashka.transactions_qa.utils import inspect_init_signature
from romashka.transactions_qa.model.generation_utils import AnsweredQACriteria
from romashka.transactions_qa.tasks.task_abstract import AbstractTask
from romashka.transactions_qa.tasks.task_token_updater import (collect_task_specific_tokens,
                                                               create_task_specific_tokens_map)
from romashka.transactions_qa.evaluation.evaluate_ppl import evaluate_ppl_variants
from romashka.logging_handler import get_logger

from transformers import GenerationConfig
from copy import deepcopy


class TransactionQAModel(pl.LightningModule):
    def __init__(self,
                 model: nn.Module,
                 tasks: List[AbstractTask],
                 learning_rate: Optional[float] = 5e-5,
                 optimizer_type: Optional[Union[torch.optim.Optimizer, str]] = "AdamW",
                 scheduler_type: Optional[Union[transformers.SchedulerType, str]] = "linear",
                 use_8bit_optim: Optional[bool] = False,
                 adam_beta1: Optional[float] = 0.9,
                 adam_beta2: Optional[float] = 0.999,
                 adam_epsilon: Optional[float] = 1e-8,
                 warmup_steps: Optional[int] = 100,
                 training_steps: Optional[int] = 10_000,
                 verbose_for_debug: Optional[bool] = False,
                 return_logits: Optional[bool] = False,
                 multiple_choice_grade: Optional[bool] = False,
                 **additional_kwargs
                 ):
        super().__init__()
        self._logger = get_logger(
            name=self.__class__.__name__,
            logging_level="INFO"
        )
        self.model = model
        self.tasks = tasks
        self.task_specific_tokens = collect_task_specific_tokens(self.tasks)
        self.task_specific_tokens_map = create_task_specific_tokens_map(self.model.tokenizer)
        self.train_task_batch_cnt = collections.defaultdict(int)

        self.metrics = nn.ModuleDict({task.task_name: deepcopy(task.metrics) for task in self.tasks})

        self.warmup_steps: int = warmup_steps
        self.training_steps: int = training_steps
        self.base_learning_rate = learning_rate
        self.optimizer_type = optimizer_type
        self.scheduler_type = scheduler_type
        self.use_8bit_optim = use_8bit_optim
        self.adam_beta1: float = adam_beta1
        self.adam_beta2: float = adam_beta2
        self.adam_epsilon = adam_epsilon

        self._is_multitask: bool = False
        self._is_encoder_decoder: bool = False

        self._multiple_choice_grade: bool = multiple_choice_grade
        self._verbose_for_debug: bool = verbose_for_debug
        self._return_logits: bool = return_logits

        self.hparams['task_specific_tokens_map'] = self.task_specific_tokens_map
        self.save_hyperparameters(ignore=['tasks', '_logger', 'model'])

        # ✨ W&B: Create a Table to store predictions for each test step
        # self.columns = ["epoch", "step #", "task",
        #                 "question", "prediction", "truth",
        #                 "transactions_history_lengths"]
        # self.log_eval_predictions_table = wandb.Table(columns=self.columns)

        self.log_eval_steps_counter = 0
        self.log_eval_max_steps = 10

    def configure_optimizers(self):
        """
        Choose what optimizers and learning-rate schedulers to use in your optimization.
        Returns:
             **Dictionary**, with an "optimizer" key, and (optionally) a "lr_scheduler"
              key whose value is a single LR scheduler or `lr_scheduler_config`.
        """
        parameters = list(self.parameters())
        trainable_parameters = list(filter(lambda p: p.requires_grad, parameters))

        rank_zero_info(
            f"The model will start training with only {len(trainable_parameters)} "
            f"trainable parameters out of {len(parameters)}."
        )
        # Init optimizer
        optimizer_type = None
        if isinstance(self.optimizer_type, torch.optim.Optimizer):
            optimizer_type = self.optimizer_type
            rank_zero_info(
                f"The model will train with {optimizer_type} optimizer."
            )
        elif self.optimizer_type in ["Adam", "AdamW"] and self.use_8bit_optim:
            optimizer_type = 'Adam8bit'
            optimizer = bnb.optim.Adam8bit(self.parameters(),
                                           lr=self.base_learning_rate,
                                           betas=(self.adam_beta1, self.adam_beta2))
            rank_zero_info(
                f"The model will train with 8-bit AdamW optimizer."
            )
        elif hasattr(torch.optim, self.optimizer_type):
            optimizer_type = getattr(torch.optim, self.optimizer_type)
            optim_params = {
                "params": self.parameters(),
                "lr": self.base_learning_rate
            }
            # Add beta1, beta2 for Adam-like optimizers
            if inspect_init_signature('betas', optimizer_type):
                optim_params['betas'] = (self.adam_beta1, self.adam_beta2)

            # Instantiate optimizer
            optimizer = optimizer_type(**optim_params)
            rank_zero_info(
                f"Instantiating {self.optimizer_type} optimizer"
            )
        elif self.optimizer_type == 'Lion':
            optimizer = Lion(self.parameters(),
                             betas=(self.adam_beta1, self.adam_beta2),
                             lr=self.base_learning_rate)
            rank_zero_info(
                f"Instantiating {self.optimizer_type} optimizer"
            )
        else:
            rank_zero_info(f"Unknown {optimizer_type} optimizer, so create AdamW optimizer.")
            optimizer = torch.optim.AdamW(self.parameters(),
                                          betas=(self.adam_beta1, self.adam_beta2),
                                          lr=self.base_learning_rate)
        # Select scheduler
        if self.scheduler_type == "linear_schedule_with_warmup":
            scheduler = transformers.get_linear_schedule_with_warmup(optimizer,
                                                                     num_warmup_steps=self.warmup_steps,
                                                                     num_training_steps=self.training_steps)
        elif self.scheduler_type == "cosine_schedule_with_warmup":
            scheduler = transformers.get_cosine_schedule_with_warmup(optimizer,
                                                                     num_warmup_steps=self.warmup_steps,
                                                                     num_training_steps=self.training_steps)
        else:
            scheduler = transformers.get_scheduler(name=self.scheduler_type,
                                                   optimizer=optimizer,
                                                   num_warmup_steps=self.warmup_steps,
                                                   num_training_steps=self.training_steps)

        return {
            "optimizer": optimizer,
            "lr_scheduler": scheduler,
        }

    def _prepare_model(self):
        if not len(self.tasks):
            raise AttributeError(f"For training at least one task should be specified!")
        elif len(self.tasks) > 1:
            self._is_multitask = True
            self._logger.info(f"Running in `multi task` setting with {len(self.tasks)} tasks provided.")
        else:
            self._is_multitask = False
            self._logger.info(f"Running in `single task` setting"
                              f"with a single task: {self.tasks[0].task_name} provided.")

        # Figure out what the model type passed% encoder-decoder / decoder-only
        self._set_model_type()

    def _set_model_type(self):
        # For encoder-decoder models
        if hasattr(self.model.language_model, "encoder"):
            self._is_encoder_decoder = True
        # For decoder-only
        elif hasattr(self.model.language_model, "transformer"):
            self._is_encoder_decoder = False
        else:
            raise NotImplementedError(f"Unknown model type: {type(self.model.language_model)}")

        self._logger.info(f"Language model type: `{'encoder-decoder' if self._is_encoder_decoder else 'decoder'}`")

    def add_task(self, new_task: AbstractTask):
        """
        Add new task to existing in model.
        Args:
            new_task: a new task instance;
        """
        self.tasks.append(new_task)

    def model_step(self, batch,
                   task_idx: Optional[int] = None,
                   generate: Optional[bool] = False,
                   multiple_choice_grade: Optional[bool] = False,
                   generation_options: Optional[Dict[str, Any]] = None,
                   output_attentions: Optional[bool] = False) -> Tuple[Any, torch.Tensor]:
        """

        Args:
            batch: a batch of samples;
            task_idx: a task index;
            generate: whether to generate an answer in autoregressive manner;
            multiple_choice_grade: A weighted multiple choice accuracy between 0-100, where a set of targets
                            and scores for each potential target are specified;
            generation_options: a generation kwargs or GenerationConfig;
            output_attentions: whether to output attentions from LLM;
        Returns:
            a tuple of:
                - predicted outputs (usually as dict);
                - answers;
        """

        # Sample single task
        if task_idx is None:
            task_idx = 0
        task = self.tasks[task_idx]
        if multiple_choice_grade or self._multiple_choice_grade:
            qa_batch = task.process_input_multichoice(batch)
        else:
            qa_batch = task.process_input_batch(batch)

        if len(qa_batch) == 0:
            return None, None

        # Pass through inner model
        if generate:
            generation_config = GenerationConfig(**generation_options)
            return self.model.generate(qa_batch, generation_config)

        elif multiple_choice_grade:
            # join two batches
            for key, val in batch.items():
                qa_batch[key] = val

            true_target_idx = qa_batch.get('true_target_idx')

            predicted_logits = []
            true_target_tokens = []
            loss_based_ppls = []

            for sample_i in range(qa_batch['target_tokens'].size(0)):
                sample = {
                    'question_start_tokens': qa_batch['question_start_tokens'],
                    'question_start_tokens_mask': qa_batch['question_start_tokens_mask'][0].unsqueeze(0),

                    'question_end_tokens': qa_batch['question_end_tokens'][0].unsqueeze(0),
                    'question_end_attention_mask': qa_batch['question_end_attention_mask'][0].unsqueeze(0),

                    'target_tokens': qa_batch['target_tokens'][true_target_idx].unsqueeze(0),
                    'target_attention_mask': qa_batch['target_attention_mask'][true_target_idx].unsqueeze(0),

                    'true_target_idx': qa_batch['question_start_tokens_mask'],

                    'answer_tokens': qa_batch['answer_tokens'][true_target_idx].unsqueeze(0),
                    'answer_mask': qa_batch['answer_mask'][true_target_idx].unsqueeze(0),
                    'encoder_input_mask': qa_batch['encoder_input_mask'][sample_i].unsqueeze(0)
                }
                # join two batches
                for key, val in batch.items():
                    sample[key] = val

                sample_outputs = self.model(sample,
                                            output_attentions=False,
                                            output_hidden_states=False)
                pred_logits = sample_outputs['logits'].detach().cpu()
                predicted_logits.append(pred_logits)
                gt_tokens = sample_outputs['labels'].detach().cpu()
                true_target_tokens.append(gt_tokens)

                ppl_loss_var = torch.exp(sample_outputs['text_loss']).detach().cpu()
                loss_based_ppls.append(ppl_loss_var)

            loss_based_ppl_min_idx = torch.argmin(torch.stack(loss_based_ppls)).item()
            min_loss_based_ppl_score = loss_based_ppls[loss_based_ppl_min_idx]

            outputs = {
                "predicted_index": loss_based_ppl_min_idx,
                "true_target_index": true_target_idx,
                "predicted_variant_ppl": min_loss_based_ppl_score,
                "true_target_ppl": ppl_loss_var[true_target_idx]
            }

            return outputs, torch.Tensor([true_target_idx]).long()

        else:
            # join two batches
            for key, val in batch.items():
                qa_batch[key] = val
            outputs = self.model(qa_batch, output_attentions=output_attentions)
            batch_answers = qa_batch['answer_tokens'] if "answer_tokens" not in outputs else outputs['answer_tokens']

            return outputs, batch_answers

    def training_step(self, batch, batch_idx: Optional[int] = None) -> Optional[Any]:
        r"""
        Compute and return the training loss and some additional metrics for e.g.
        the progress bar or logger.

        Args:
            batch: The output of torch.utils.data.DataLoader. A tensor, tuple or list.
            batch_idx (`int`): Integer displaying index of this batch

        Return:
            Any of.
        Note:
            The loss value shown in the progress bar is smoothed (averaged) over the last values,
            so it differs from the actual loss returned in train/validation step.
        """
        # Sample a random single task
        task_idx = random.sample(list(range(len(self.tasks))), k=1)[0]
        task_name = self.tasks[task_idx].task_name
        self.train_task_batch_cnt[task_name] += 1

        outputs, answer = self.model_step(batch, task_idx=task_idx)
        if outputs is None:
            return None

        loss = outputs['loss']
        logging_dict = {
            'train_loss': loss,
            f'{task_name}_train_loss': loss,
        }
<<<<<<< HEAD
=======
        # self.log(name='train_loss', value=loss,
        #          sync_dist=True,
        #          on_step=True, on_epoch=True,
        #          prog_bar=True, logger=True)
        # self.log(name=f'{task_name}_train_loss', value=loss,
        #          sync_dist=True,
        #          on_step=True, on_epoch=True,
        #          prog_bar=True, logger=True)
>>>>>>> 47b69f72

        # Log additional loss values
        for k in outputs:
            if k.endswith("loss"):
                logging_dict[f"train_{k}"] = outputs[k]
<<<<<<< HEAD
=======
                # self.log(name=f"train_{k}", value=outputs[k],
                #          sync_dist=True,
                #          on_step=True, on_epoch=True,
                #          prog_bar=True, logger=True)
>>>>>>> 47b69f72

        self.log_dict(
            logging_dict,
            sync_dist=True,
            on_step=False, on_epoch=True,
            prog_bar=True, logger=True
        )

        return loss

    def validation_step(self, batch,
                        batch_idx: Optional[int],
                        dataloader_idx: Optional[int] = None, **kwargs) -> Optional[Any]:
        r"""
        Operates on a single batch of data from the validation set.
        Args:
            batch: The output of your torch.utils.data.DataLoader.
            batch_idx: The index of this batch.
            dataloader_idx: The index of the dataloader that produced this batch.
                (only if multiple val dataloaders used)

        Return:
            - Any object or value
        """
        # Sample a random single task
        task_idx = random.sample(list(range(len(self.tasks))), k=1)[0]
        task = self.tasks[task_idx]

        outputs, batch_answers = self.model_step(batch, task_idx=task_idx)

        if outputs is None:
            return None

        loss = outputs['loss']

        # Calc metrics
        metrics_scores = {}
        try:
            metrics_scores = task.calculate_metrics(outputs, batch_answers, self.metrics[task.task_name])
            metrics_scores = {metric_name + "_" + task.task_name: score for metric_name, score in
                              metrics_scores.items()}
        except Exception as e:
            self._logger.error(f"error occurred during task metric calculation:\n{e}")

        logging_dict = {
            'val_loss': loss,
            f'{task.task_name}_val_loss': loss
        }
<<<<<<< HEAD
=======
        # self.log(name='val_loss', value=loss,
        #          sync_dist=True,
        #          on_step=True, on_epoch=True,
        #          prog_bar=True, logger=True)
        # self.log(name=f'{task.task_name}_val_loss', value=loss,
        #          sync_dist=True,
        #          on_step=True, on_epoch=True,
        #          prog_bar=True, logger=True)
>>>>>>> 47b69f72

        # Log additional loss values
        for k in outputs:
            if k.endswith("loss"):
                logging_dict[f"val_{k}"] = outputs[k]
<<<<<<< HEAD

        logging_dict = dict(list(logging_dict.items()) + list(metrics_scores.items()))
        self.log_dict(
            logging_dict,
            batch_size=batch_answers.size(0),
            sync_dist=True,
            on_step=False, on_epoch=True,
            prog_bar=True, logger=True
        )

        if self.log_eval_steps_counter < self.log_eval_max_steps:
            self._logger.info(f"--- Validation step #{self.log_eval_steps_counter} ---")
            labels = outputs['labels']
            self._logger.info(f"Labels:")
            for lab_i, label in enumerate(labels):
                label_dec = self.model.tokenizer.decode([l for l in label if l != -100])
                self._logger.info(f"#{lab_i}: {label_dec}")

            self._logger.info(f"\nAnswer tokens:")
            batch_answers_dec = self.model.tokenizer.batch_decode(batch_answers, skip_special_tokens=False)
            for answ_i, answ in enumerate(batch_answers_dec):
                self._logger.info(f"#{answ_i}: {answ}")

        self.log_eval_steps_counter += 1
=======
                # self.log(name=f"val_{k}", value=outputs[k],
                #          sync_dist=True,
                #          on_step=True, on_epoch=True,
                #          prog_bar=True, logger=True)

        # for metric_name, score in metrics_scores.items():
            # self.log(name=f"{task.task_name}_{metric_name}",
            #          value=score, sync_dist=True,
            #          on_step=True, on_epoch=True,
            #          prog_bar=True, logger=True)
>>>>>>> 47b69f72

        logging_dict = dict(list(logging_dict.items()) + list(metrics_scores.items()))
        self.log_dict(
            logging_dict,
            batch_size=batch_answers.size(0),
            sync_dist=True,
            on_step=False, on_epoch=True,
            prog_bar=True, logger=True
        )
        return loss

    def predict_step(self,
                     batch: Any, batch_idx: int,
                     dataloader_idx: int = 0,
                     multiple_choice_grade: Optional[bool] = False,
                     verbose: Optional[bool] = False) -> Any:
        """
        Step function called during Trainer.predict().
        to write the predictions to disk or database after each batch or on epoch end.

        Args:
            batch: Current batch.
            batch_idx: Index of current batch;
            multiple_choice_grade: whether to use multiple_choice_grade evaluation scheme;
            dataloader_idx: Index of the current dataloader.
        Return:
            Predicted output
        """
        # Predict for each task !!!
        # Calc metrics
        tasks_predictions = {}
        for task_idx, task in enumerate(self.tasks):
            try:
                # For encoder-decoder models make a step with a model and get answers from outputs
                if self._is_encoder_decoder and not (multiple_choice_grade or self._multiple_choice_grade):
                    predictions = self._predict_step_task(batch,
                                                          batch_idx=batch_idx,
                                                          task_idx=task_idx,
                                                          verbose=verbose,
                                                          calculate_metrics=False)
                elif self._is_encoder_decoder and (multiple_choice_grade or self._multiple_choice_grade):
                    predictions = self._predict_step_multichoice(batch,
                                                                 batch_idx=batch_idx,
                                                                 task_idx=task_idx,
                                                                 verbose=verbose,
                                                                 calculate_metrics=False)
                else:
                    # For decoder-only models run generate() on questions
                    predictions = self._predict_with_generate_step_task(batch,
                                                                        batch_idx=batch_idx,
                                                                        task_idx=task_idx,
                                                                        verbose=verbose,
                                                                        calculate_metrics=False,
                                                                        return_embeddings=False,
                                                                        return_logits=False)

                tasks_predictions[task.task_name] = predictions
            except Exception as e:
                self._logger.error(f"Error occurred during task `{task.task_name}` evaluation:\n{e}")
                self._logger.error(f"{traceback.format_exc()}")

        return tasks_predictions

    def _predict_step_multichoice(self, batch: Any, task_idx: int,
                                  calculate_metrics: Optional[bool] = False,
                                  verbose: Optional[bool] = False,
                                  batch_idx: Optional[int] = 0, **kwargs) -> Dict[str, Any]:
        """
        Predict for single task.
        Args:
            batch: Current batch - in this case it should be a single sample, i.e batch_size = 1;
            task_idx: selected task index;
            batch_idx: Index of current batch.

        Returns:
            results: as dictionary, where:
                keys are - metrics / predictions / answers / questions.
        """
        task = self.tasks[task_idx]
        outputs, batch_answers = self.model_step(batch,
                                                 task_idx=task_idx,
                                                 multiple_choice_grade=True,
                                                 generate=False)

        if outputs is None:
            return dict()

        # Decode selected variant and GT answer
        selected_var_idx = outputs.get('selected_var_idx', None)
        true_target_idx = outputs.get('true_target_idx', None)
        predicted_label = outputs.get('predicted_label', self.model.tokenizer.pad_token_id)
        true_label = outputs.get('true_label', self.model.tokenizer.pad_token_id)
        ppl_per_var = outputs.get('ppl_per_var', None)

        # Decode predicted
        predicted_label[predicted_label == -100] = self.model.tokenizer.pad_token_id
        predicted_label_decoded = self.model.tokenizer.decode(predicted_label,
            skip_special_tokens=True)  # as a single string
        # Decode true answer
        true_label[true_label == -100] = self.model.tokenizer.pad_token_id
        true_label_decoded = self.model.tokenizer.decode(true_label,
            skip_special_tokens=True)  # as a single string
        # Decode all variants
        batch_answers[batch_answers == -100] = self.model.tokenizer.pad_token_id
        all_answers_vars_decoded = self.model.tokenizer.batch_decode(batch_answers,
                                                                     skip_special_tokens=True)
        # Decode question
        question_encoded = outputs['question_encoded'][0].squeeze().detach().cpu()
        question_decoded = self.model.tokenizer.decode(
            question_encoded,
            skip_special_tokens=True)

        if verbose:
            print("----- Prediction step -----")
            print(f"{question_decoded}:\n\tpredicted: {predicted_label_decoded},\n\tanswer: {true_label_decoded}")
            print(f"---" * 10)

        pred_output = dict(
            predictions=predicted_label_decoded,
            answers=true_label_decoded,
            variants=all_answers_vars_decoded,
            ppl_per_variant=ppl_per_var,
            predictedtarget_idx=selected_var_idx,
            true_target_idx=true_target_idx,
            questions=question_decoded,
            task=task.task_name,
            batch_idx=batch_idx
        )

        if self._return_logits:
            pred_output['logits'] = outputs['logits'].detach().cpu()

        return pred_output

    def _predict_step_task(self, batch: Any, task_idx: int,
                           calculate_metrics: Optional[bool] = False,
                           verbose: Optional[bool] = False,
                           batch_idx: Optional[int] = 0, **kwargs) -> Dict[str, Any]:
        """
        Predict for single task.
        Args:
            batch: Current batch;
            task_idx: selected task index;
            batch_idx: Index of current batch.

        Returns:
            results: as dictionary, where:
                keys are - metrics / predictions / answers / questions.
        """
        task = self.tasks[task_idx]
        outputs, batch_answers = self.model_step(batch, task_idx=task_idx)

        if outputs is None:
            return dict()

        # as list of strings
        predictions_decoded = self.model.tokenizer.batch_decode(
            outputs['logits'].argmax(2) if isinstance(outputs, dict) else outputs.logits.argmax(2),
            skip_special_tokens=True)
        batch_answers_decoded = self.model.tokenizer.batch_decode(batch_answers,
                                                                  skip_special_tokens=True)
        batch_questions_decoded = self.model.tokenizer.batch_decode(
            outputs['question_encoded'].detach().cpu() if isinstance(outputs,
                                                                     dict) else outputs.question_encoded.detach().cpu(),
            skip_special_tokens=True)

        if verbose:
            print("----- Prediction step -----")
            for i, (pred, answer, question) in enumerate(
                    zip(predictions_decoded, batch_answers_decoded, batch_questions_decoded)):
                print(f"\t#{i} {question}:\n\tpredicted: {pred},\n\tanswer: {answer}")

        pred_output = dict(
            predictions=predictions_decoded,
            answers=batch_answers_decoded,
            questions=batch_questions_decoded,
            batch_idx=batch_idx
        )

        # Calc metrics
        if calculate_metrics:
            metrics_scores = {}
            for metric_name, metric in task.metrics.items():
                try:
                    metrics_scores[metric_name] = metric(predictions_decoded,
                                                         batch_answers_decoded)
                except Exception as e:
                    self._logger.error(f"error occurred during task metric `{metric_name}` calculation:\n{e}")

            pred_output['metrics'] = metrics_scores

        if self._return_logits:
            pred_output['logits'] = outputs['logits'].detach().cpu()

        return pred_output

    def _predict_with_generate_step_task(self, batch: Any, task_idx: int,
                                         calculate_metrics: Optional[bool] = False,
                                         verbose: Optional[bool] = False,
                                         batch_idx: Optional[int] = 0,
                                         return_embeddings: Optional[bool] = False,
                                         return_logits: Optional[bool] = False) -> Dict[str, Any]:
        """
        Predict with generate() function for single task.
        Args:
            batch: Current batch;
            task_idx: selected task index;
            batch_idx: Index of current batch.

        Returns:
            results: as dictionary, where:
                keys are - metrics / predictions / answers / questions.
        """
        task = self.tasks[task_idx]
        qa_batch = task.process_input_batch(batch)
        batch_answers = qa_batch['answer_tokens'].long() if "answer_tokens" in qa_batch else None

        # Get parameters for generation from model
        generation_config = self.model.generation_config

        # Whether to restrict outputs of generation to small subspace of vocabulary
        if generation_config.get("create_allowed_token_ids", False) \
                and (generation_config.get("allowed_token_ids") is None):
            if 'binary' in task.task_name:
                answer_options = list(task.binary_answer_options.values())
            else:
                answer_options = list(task.answers_options)
            allowed_token_ids = [i[0] for i in
                                 self.model.tokenizer(answer_options, add_special_tokens=False).input_ids]
        elif generation_config.get("allowed_token_ids") is not None:
            allowed_token_ids = generation_config.get("allowed_token_ids")
        else:
            allowed_token_ids = None

        # Whether to create create_stopping_criteria
        stopping_criteria = None
        if generation_config.get("create_stopping_criteria", False) and (allowed_token_ids is not None):
            stopping_criteria = AnsweredQACriteria(prompt_length=0,
                                                   answer_tokens_ids=allowed_token_ids)
        elif generation_config.get("create_stopping_criteria", False):
            self._logger.warning(f"Unable to create stopping criteria, no `allowed_token_ids` provided!")

        predictions = self.model.generate(
            questions=qa_batch['question_end_tokens'],
            transactions_batch=batch,
            prefix_prompt=qa_batch['question_start_tokens'],
            answer_template=task.answer_template,
            max_new_tokens=generation_config.get("max_new_tokens", False),
            min_new_tokens=generation_config.get("min_new_tokens", False),
            top_p=generation_config.get("top_p", False),
            temperature=generation_config.get("temperature", False),
            filter_value=generation_config.get("filter_value", False),
            allowed_token_ids=allowed_token_ids,
            hidden_dims_indexes=generation_config.get("hidden_dims_indexes", False),
            stopping_criteria=stopping_criteria,
            seed=generation_config.get("seed", False)
        )

        # as list of strings
        if isinstance(predictions, dict):
            predictions_decoded = self.model.tokenizer.batch_decode(predictions['generated_texts'],
                                                                    skip_special_tokens=True)
        else:
            predictions_decoded = self.model.tokenizer.batch_decode(predictions,
                                                                skip_special_tokens=True)
        batch_answers_decoded = self.model.tokenizer.batch_decode(batch_answers,
                                                                  skip_special_tokens=True) \
            if batch_answers is not None else None
        batch_questions_decoded = self.model.tokenizer.batch_decode(qa_batch['question_end_tokens'].detach().cpu(),
                                                                    skip_special_tokens=True)

        if verbose:
            self._logger.info("----- Prediction step -----")
            self._logger.info(f"Generated for batch #{batch_idx}:\n{predictions_decoded}")

        # Calc metrics
        metrics_scores = {}
        if calculate_metrics:
            for metric_name, metric in task.metrics.items():
                try:
                    metrics_scores[metric_name] = metric(predictions_decoded,
                                                         batch_answers_decoded)
                except Exception as e:
                    self._logger.error(f"error occurred during task metric `{metric_name}` calculation:\n{e}")

        outputs = {
            "predictions": predictions_decoded,
            "questions": batch_questions_decoded,
            "metrics": metrics_scores,
            "batch_idx": batch_idx
        }
        if batch_answers is not None:
            outputs['answers'] = batch_answers_decoded
        if return_embeddings and isinstance(predictions, dict):
            outputs['embeddings'] = predictions['output_embeddings']
        if return_logits and isinstance(predictions, dict):
            outputs['logits'] = predictions['output_logits'].detach().cpu()
        return outputs

    def on_validation_epoch_start(self) -> None:
        print(f"\n----------- Validation start ----------\n")

        # Reset log counter
        self.log_eval_steps_counter = 0

    def on_validation_epoch_end(self) -> None:
        # ✨ W&B: Log predictions table to wandb
        print(f"\n----------- Validation end ----------\n")
        # print(f"Using logger: {self.logger.experiment}")
        # wandb_logger = [logger for logger in self.trainer.loggers if isinstance(logger, WandbLogger)][0]
        # self.logger.log_metrics({"val_predictions": self.log_eval_predictions_table})

        # was directly to W&B: wandb.log({"val_predictions": self.log_eval_predictions_table})
        # ✨ W&B: Mark the run as complete (useful for multi-cell notebook)
        # wandb.finish()

    def on_train_epoch_end(self) -> None:
        """
        Called in the training loop at the very end of the epoch.
        """
        self._logger.info(f"Training epoch task statistics:\n{self.train_task_batch_cnt}")
        # Reset counter
        self.train_task_batch_cnt = collections.defaultdict(int)

    def on_before_optimizer_step(self, optimizer, optimizer_idx=0):
        # example to inspect gradient information in tensorboard
        if self.trainer.global_step % 25 == 0:  # don't make logging too much
            # log gradients
            for param_name, param in self.model.named_parameters():
                if param_name.startswith("transactions_start_embedding") \
                        or param_name.startswith("transactions_end_embedding") \
                        or param_name.startswith("ret_embedding") \
                        or param_name.startswith("projection_layers") \
                        or param_name.startswith("connector.query_tokens_embeddings"):
                    if param.grad is not None:
                        grad_sum = np.sum(np.abs(param.grad.detach().cpu().numpy()))
                        self._logger.info(f"Parameter `{param_name}` with grad of size: {param.grad.size()}")
                        self._logger.info(f"Summed `{param_name}` grad = {grad_sum}")
                        self.log(
                            name=f"{param_name}_grad_sum", value=grad_sum, sync_dist=True
                        )

    def log_predictions(self,
                        logits: torch.Tensor,
                        answers: torch.Tensor,
                        questions: torch.Tensor,
                        predictions_table: wandb.Table,
                        log_counter: int,
                        transactions_history_lengths: Optional[torch.Tensor] = [],
                        task_name: Optional[str] = "default"):
        predictions_decoded = self.model.tokenizer.batch_decode(logits.argmax(2).long(),
                                                                skip_special_tokens=True)
        answers_decoded = self.model.tokenizer.batch_decode(answers.long(),
                                                            skip_special_tokens=True)
        questions_decoded = self.model.tokenizer.batch_decode(questions.long(),
                                                              skip_special_tokens=True)

        print(f"Validation predictions vs. answers, batch #{log_counter}:")

        # columns = ["epoch", "step #", "task", "question", "prediction", "truth", "transactions_history_lengths"]
        for i, (pred, answer, question) in enumerate(zip(predictions_decoded, answers_decoded, questions_decoded)):
            print(f"\t#{i}:\tpredicted: {pred},\n\tanswer: {answer}")
            predictions_table.add_data(self.current_epoch,
                                       "_".join([str(log_counter), str(i)]),
                                       task_name,
                                       question,
                                       pred,
                                       answer,
                                       transactions_history_lengths[i] if i < len(transactions_history_lengths) else 0)<|MERGE_RESOLUTION|>--- conflicted
+++ resolved
@@ -330,29 +330,11 @@
             'train_loss': loss,
             f'{task_name}_train_loss': loss,
         }
-<<<<<<< HEAD
-=======
-        # self.log(name='train_loss', value=loss,
-        #          sync_dist=True,
-        #          on_step=True, on_epoch=True,
-        #          prog_bar=True, logger=True)
-        # self.log(name=f'{task_name}_train_loss', value=loss,
-        #          sync_dist=True,
-        #          on_step=True, on_epoch=True,
-        #          prog_bar=True, logger=True)
->>>>>>> 47b69f72
 
         # Log additional loss values
         for k in outputs:
             if k.endswith("loss"):
                 logging_dict[f"train_{k}"] = outputs[k]
-<<<<<<< HEAD
-=======
-                # self.log(name=f"train_{k}", value=outputs[k],
-                #          sync_dist=True,
-                #          on_step=True, on_epoch=True,
-                #          prog_bar=True, logger=True)
->>>>>>> 47b69f72
 
         self.log_dict(
             logging_dict,
@@ -401,23 +383,11 @@
             'val_loss': loss,
             f'{task.task_name}_val_loss': loss
         }
-<<<<<<< HEAD
-=======
-        # self.log(name='val_loss', value=loss,
-        #          sync_dist=True,
-        #          on_step=True, on_epoch=True,
-        #          prog_bar=True, logger=True)
-        # self.log(name=f'{task.task_name}_val_loss', value=loss,
-        #          sync_dist=True,
-        #          on_step=True, on_epoch=True,
-        #          prog_bar=True, logger=True)
->>>>>>> 47b69f72
 
         # Log additional loss values
         for k in outputs:
             if k.endswith("loss"):
                 logging_dict[f"val_{k}"] = outputs[k]
-<<<<<<< HEAD
 
         logging_dict = dict(list(logging_dict.items()) + list(metrics_scores.items()))
         self.log_dict(
@@ -442,18 +412,6 @@
                 self._logger.info(f"#{answ_i}: {answ}")
 
         self.log_eval_steps_counter += 1
-=======
-                # self.log(name=f"val_{k}", value=outputs[k],
-                #          sync_dist=True,
-                #          on_step=True, on_epoch=True,
-                #          prog_bar=True, logger=True)
-
-        # for metric_name, score in metrics_scores.items():
-            # self.log(name=f"{task.task_name}_{metric_name}",
-            #          value=score, sync_dist=True,
-            #          on_step=True, on_epoch=True,
-            #          prog_bar=True, logger=True)
->>>>>>> 47b69f72
 
         logging_dict = dict(list(logging_dict.items()) + list(metrics_scores.items()))
         self.log_dict(
