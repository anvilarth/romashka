--- conflicted
+++ resolved
@@ -39,8 +39,8 @@
         ("ru_most_frequent_mcc_code_multi", ruMostFrequentMCCCodeTaskMulti),
         ("ru_most_frequent_mcc_code_open-ended", ruMostFrequentMCCCodeTaskOpenEnded),
         # Amount
-<<<<<<< HEAD
-        ("mean_discrete_amount_binary", MeanAmountBinnedTaskBinary),
+        ("mean_binned_amount_binary", MeanAmountBinnedTaskBinary),
+        ("mean_numeric_amount_binary", MeanAmountNumericTaskBinary),
         # Predictive
         ("default", DefaultTask),
         ("next_mcc_binary", NextMCCFeatureTaskBinary),
@@ -49,11 +49,7 @@
         ("next_amnt_30_days_binary", NextAmnt30DaysTaskBinary),
         ("next_transactions_30_days_binary", NextTransactions30DaysTaskBinary),
         ("next_mcc_multi", NextMCCFeatureTaskMulti),
-=======
-        ("mean_binned_amount_binary", MeanAmountBinnedTaskBinary),
-        ("mean_numeric_amount_binary", MeanAmountNumericTaskBinary),
         ("default", DefaultTask)
->>>>>>> e49bef7d
     ]
 AUTO_TASKS = OrderedDict(AUTO_TASKS)
 ALL_TASKS_NAMES = list(AUTO_TASKS.keys())
