from collections import OrderedDict
from typing import Optional

from romashka.transactions_qa.tasks.task_abstract import AbstractTask
from romashka.transactions_qa.tasks.context_mcc_tasks import (MostFrequentMCCCodeTaskMulti,
                                                              MostFrequentMCCCodeTaskBinary,
                                                              MostFrequentMCCCodeTaskOpenEnded,
                                                              ruMostFrequentMCCCodeTaskBinary,
                                                              ruMostFrequentMCCCodeTaskMulti,
                                                              ruMostFrequentMCCCodeTaskOpenEnded)

from romashka.transactions_qa.tasks.default_task import DefaultTask
from romashka.logging_handler import get_logger

"""
AutoTask is created so that you can automatically retrieve the relevant dataset/task
given the name and other arguments.
"""
logger = get_logger(
    name="AutoTask",
    logging_level="INFO"
)

AUTO_TASKS = [
        ("most_frequent_mcc_code_multi", MostFrequentMCCCodeTaskMulti),
        ("most_frequent_mcc_code_binary", MostFrequentMCCCodeTaskBinary),
        ("most_frequent_mcc_code_open-ended", MostFrequentMCCCodeTaskOpenEnded),
<<<<<<< HEAD
        ("ru_most_frequent_mcc_code_binary", ruMostFrequentMCCCodeTaskBinary),
        ("ru_most_frequent_mcc_code_multi", ruMostFrequentMCCCodeTaskMulti),
        ("ru_most_frequent_mcc_code_open-ended", ruMostFrequentMCCCodeTaskOpenEnded)
=======
        ("default", DefaultTask)
>>>>>>> 95b88144
    ]
AUTO_TASKS = OrderedDict(AUTO_TASKS)
ALL_TASKS_NAMES = list(AUTO_TASKS.keys())


class AutoTask:

    @classmethod
    def get(cls, task_name: str, seed: Optional[int] = 42, **kwargs):
        try:
            return AUTO_TASKS[task_name](seed=seed, **kwargs)
        except Exception as e:
            logger.error(f"Error during AutoTask creation with `task_name`-`{task_name}`\n:{e}")
            raise ValueError(f"Error during AutoTask creation with `task_name`-`{task_name}`\n:{e}")


def help_task_selection():
    s = f"To create AutoTask select one from implemented tasks by it's name."
    for task_name in ALL_TASKS_NAMES:
        s += "\n\t" + task_name
    print(s)<|MERGE_RESOLUTION|>--- conflicted
+++ resolved
@@ -25,13 +25,10 @@
         ("most_frequent_mcc_code_multi", MostFrequentMCCCodeTaskMulti),
         ("most_frequent_mcc_code_binary", MostFrequentMCCCodeTaskBinary),
         ("most_frequent_mcc_code_open-ended", MostFrequentMCCCodeTaskOpenEnded),
-<<<<<<< HEAD
         ("ru_most_frequent_mcc_code_binary", ruMostFrequentMCCCodeTaskBinary),
         ("ru_most_frequent_mcc_code_multi", ruMostFrequentMCCCodeTaskMulti),
-        ("ru_most_frequent_mcc_code_open-ended", ruMostFrequentMCCCodeTaskOpenEnded)
-=======
+        ("ru_most_frequent_mcc_code_open-ended", ruMostFrequentMCCCodeTaskOpenEnded),
         ("default", DefaultTask)
->>>>>>> 95b88144
     ]
 AUTO_TASKS = OrderedDict(AUTO_TASKS)
 ALL_TASKS_NAMES = list(AUTO_TASKS.keys())
