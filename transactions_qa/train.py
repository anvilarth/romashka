import os
import sys
import shutil
import yaml
from pathlib import Path

import wandb
os.environ["WANDB_MODE"] = "online"

import torch
import torch.nn as nn
from torch.utils.data import DataLoader

import pytorch_lightning as pl
from pytorch_lightning.loggers import WandbLogger, TensorBoardLogger
from pytorch_lightning.callbacks import ModelCheckpoint, LearningRateMonitor

import transformers
from transformers import (AutoModelForSeq2SeqLM,
                          AutoTokenizer,
                          AutoConfig,
                          HfArgumentParser)

sys.path.insert(1, '/Users/abdullaeva/Documents/Projects/TransactionsQA')
# for MlSpace: /home/jovyan/transactionsQA/romashka
print(sys.path)

from romashka.logging_handler import get_logger
from romashka.data_generators import (cat_features_names,
                                      num_features_names,
                                      meta_features_names)
from romashka.transactions_qa.train_args import (ModelArguments,
                                                 DataTrainingArguments,
                                                 TrainingArguments,
                                                 TasksArguments)
<<<<<<< HEAD
from romashka.transactions_qa.tasks import AutoTask, AUTO_TASKS
from romashka.pl_dataloader import TransactionQADataModule
=======
from romashka.transactions_qa.tasks import AutoTask
from romashka.transactions_qa.dataset.dataloader import TransactionQADataset

>>>>>>> 742ff622
from romashka.models import TransactionsModel
from romashka.transactions_qa.tqa_model import TransactionQAModel
from romashka.transactions_qa.layers.connector import (make_linear_connector,
                                                       make_recurrent_connector)
from romashka.transactions_qa.utils import (get_last_checkpoint, get_projections_maps)


def main():
    parser = HfArgumentParser((ModelArguments, DataTrainingArguments, TrainingArguments, TasksArguments))

    if len(sys.argv) == 2 and sys.argv[1].endswith(".json"):
        # If we pass only one argument to the script and it's the path to a json file,
        # let's parse it to get our arguments.
        model_args, data_args, training_args, tasks_args = parser.parse_json_file(
            json_file=os.path.abspath(sys.argv[1]))
    else:
        model_args, data_args, training_args, tasks_args = parser.parse_args_into_dataclasses()

    pl.seed_everything(training_args.seed)
    # Set up logging
    logger = get_logger(
        name="train",
        logging_level=training_args.log_level
    )

    with open(data_args.local_config, 'r') as f:
        logger.info("READING LOCAL CONFIG")
        cfg = yaml.safe_load(f)

    os.environ["WANDB_API_KEY"] = cfg['wandb_key']
    os.environ["TOKENIZERS_PARALLELISM"] = "false"

    # Detecting last checkpoint.
    last_checkpoint = None
    if (os.path.isdir(training_args.save_checkpoints_dir)
            and training_args.do_train
            and not training_args.overwrite_output_dir):
        last_checkpoint = get_last_checkpoint(training_args.save_checkpoints_dir)
        if last_checkpoint is None and len(os.listdir(training_args.save_checkpoints_dir)) > 0:
            raise ValueError(
                f"Output directory ({training_args.save_checkpoints_dir}) already exists and is not empty. "
                "Use --overwrite_output_dir to overcome."
            )
        elif last_checkpoint is not None and training_args.resume_from_checkpoint is None:
            logger.info(
                f"Checkpoint detected, resuming training at {last_checkpoint}. To avoid this behavior, change "
                "the `--save_checkpoints_dir` or add `--overwrite_output_dir` to train from scratch."
            )
    elif not os.path.exists(training_args.save_checkpoints_dir):
        os.makedirs(training_args.save_checkpoints_dir)
    elif os.path.exists(training_args.save_checkpoints_dir) and training_args.overwrite_output_dir:
        shutil.rmtree(training_args.save_checkpoints_dir)
        os.makedirs(training_args.save_checkpoints_dir)
    else:
        logger.error(f"Output directory argument: ({training_args.save_checkpoints_dir}) is not a directory!")
        raise AttributeError(f"Output directory argument: ({training_args.save_checkpoints_dir}) is not a directory!")

    # Get the datasets
    data_files = {}
    if data_args.train_folder is not None and training_args.do_train:
        dir_with_datasets = os.listdir(os.path.join(data_args.data_path, data_args.train_folder))
        dataset_files = sorted([os.path.join(data_args.data_path, data_args.train_folder, x)
                                for x in dir_with_datasets])
        logger.info(f"Detected {len(dataset_files)} files for training.")
        data_files["train"] = dataset_files
    if data_args.validation_folder is not None and training_args.do_eval:
        dir_with_datasets = os.listdir(os.path.join(data_args.data_path, data_args.validation_folder))
        dataset_files = sorted([os.path.join(data_args.data_path, data_args.validation_folder, x)
                                for x in dir_with_datasets])
        logger.info(f"Detected {len(dataset_files)} files for validation.")
        data_files["validation"] = dataset_files

    # Check weights existence by paths from args
    if (model_args.transactions_model_name_or_path is None) \
            or not os.path.exists(model_args.transactions_model_name_or_path):
        logger.error(f"Transactions model weights path do not exists: {model_args.transactions_model_name_or_path}")
        raise FileExistsError(
            f"Transactions model weights path do not exists: {model_args.transactions_model_name_or_path}"
        )

    # Configure device
    available_gpus = []
    if training_args.no_cuda:
        device = torch.device('cpu')
    else:
        available_gpus = [torch.cuda.device(i) for i in range(torch.cuda.device_count())]
        if len(available_gpus) > 1:
            logger.info(f"Detected multiple available GPU devices: {len(available_gpus)}. "
                        f"In this case by default select `cpu` for data and model loading, "
                        f"but pass full list of available devices to Trainer..")
            device = torch.device('cpu')
        elif torch.cuda.is_available():
            device = torch.device('cuda')
            available_gpus = [0]
        else:
            device = torch.device('cpu')

    logger.info(f'Using device: {device}, with number of available GPUs: {len(available_gpus)}')

    # Loading Transactions model & weights
    logger.info(f"Loading Transactions model...")
    projections_maps = get_projections_maps(relative_folder=data_args.projections_mappings_path)
    transactions_model_config = {
        "cat_features": cat_features_names,
        "cat_embedding_projections": projections_maps.get('cat_embedding_projections'),
        "num_features": num_features_names,
        "num_embedding_projections": projections_maps.get('num_embedding_projections'),
        "meta_features": meta_features_names,
        "meta_embedding_projections": projections_maps.get('meta_embedding_projections'),
        "encoder_type": model_args.transactions_model_encoder_type,
        "head_type": model_args.transactions_model_head_type,
        "embedding_dropout": 0.1
    }
    transactions_model = TransactionsModel(**transactions_model_config)

    # Load weights
    ckpt = torch.load(model_args.transactions_model_name_or_path, map_location='cpu')
    transactions_model.load_state_dict(ckpt)
    transactions_model.to(device)

    # Configure and load from HF hub LM model
    logger.info(f"Loading Language model: `{model_args.language_model_name_or_path}`...")
    config_kwargs = {
        "cache_dir": model_args.cache_dir,
        "revision": model_args.model_revision,
        "use_auth_token": True if model_args.use_auth_token else None,
        "return_unused_kwargs": True
    }

    # Load pretrained model and tokenizer
    if model_args.use_fast_tokenizer:
        logger.warning(f'-- Using fast Tokenizer --')

    tokenizer_kwargs = {
        "cache_dir": model_args.cache_dir,
        "use_fast": model_args.use_fast_tokenizer,
        "revision": model_args.model_revision,
        "use_auth_token": True if model_args.use_auth_token else None,
        "do_lowercase": False
    }

    config, unused_kwargs = AutoConfig.from_pretrained(
        model_args.language_model_name_or_path, **config_kwargs
    )
    # Download vocabulary from huggingface.co and define model-specific arguments
    tokenizer = AutoTokenizer.from_pretrained(model_args.language_model_name_or_path, **tokenizer_kwargs)

    # Download model from huggingface.co and cache.
    lm_model = AutoModelForSeq2SeqLM.from_pretrained(
        model_args.language_model_name_or_path,
        config=config
    )

    # Create tasks
    tasks = []
    task_names = tasks_args.task_names
    if isinstance(task_names, str):
        task_names = eval(task_names)
    task_kwargs = tasks_args.task_kwargs
    if isinstance(task_kwargs, str):
        task_kwargs = eval(task_kwargs)
    print(f"Got task_names: {task_names} with task_kwargs: {task_kwargs}")

    for task_i, task_name in enumerate(task_names):
        task_kwargs = task_kwargs[task_i] if task_i < len(task_kwargs) else {}
        if "tokenizer" not in task_kwargs:
            task_kwargs['tokenizer'] = tokenizer
        task = AutoTask.get(task_name=task_name, **task_kwargs)
        tasks.append(task)
    logger.info(f"Created {len(tasks)} tasks.")

    # Create general Tranactions QA model
    transactionsQA_model_config = {
        "warmup_steps": training_args.warmup_steps,
        "training_steps": training_args.max_steps,
        "do_freeze_tm": training_args.do_freeze_transactions_model,
        "do_freeze_lm": training_args.do_freeze_language_model,
        "do_freeze_connector": training_args.do_freeze_connector,
        "connector_input_size": 384,
    }
    model = TransactionQAModel(
        language_model=lm_model,
        transaction_model=transactions_model,
        tokenizer=tokenizer,
        tasks=tasks,
        **transactionsQA_model_config
    )

    # Datasets & Dataloader & Other utils
    if training_args.do_train and "train" in data_files:
        train_dataset_config = {
            'dataset': data_files['train'],
            'min_seq_len': data_args.min_trx_seq_len,
            'max_seq_len': data_args.max_trx_seq_len,
            'seed': training_args.seed, 
            'buffer_size': data_args.shuffle_buffer_size,
            'batch_size': training_args.per_device_train_batch_size,
            'num_workers': data_args.preprocessing_num_workers
        }
    else:
        train_dataset_config = None

        logger.info(f"Created train dataloader.")
    if training_args.do_eval and "validation" in data_files:
        val_dataset_config = {
            'dataset': data_files['validation'],
            'min_seq_len': data_args.min_trx_seq_len,
            'max_seq_len': data_args.max_trx_seq_len,
            'seed': training_args.seed, 
            'buffer_size': 0,
            'batch_size': training_args.per_device_eval_batch_size,
            'num_workers': data_args.preprocessing_num_workers
        }
    else:
        val_dataset_config = None

        logger.info(f"Created validation dataloader.")
    if (not training_args.do_train) and (not training_args.do_eval):
        logger.error("There is nothing to do. Please pass `do_train` and/or `do_eval`.")
        return 1
    
    datamodule = TransactionQADataModule(train_dataset_config, val_dataset_config)

    # Training & Callbacks
    wb_logger = WandbLogger(
        project=training_args.project_name,
        group=training_args.group_name,
        name=training_args.run_name
    )
    tb_logger = TensorBoardLogger(name=training_args.run_name,
                                  save_dir="./tb_logs",
                                  default_hp_metric=False)
    lr_monitor_callback = LearningRateMonitor(logging_interval='step')

    # Create separate checkpoints directory for each run
    save_checkpoints_dir = f"{training_args.save_checkpoints_dir}/{training_args.run_name}"
    if not Path(save_checkpoints_dir).resolve().exists():
        logger.info(f"Checkpoints path do not exists: {Path(save_checkpoints_dir).resolve()}")
        logger.info("Creating...")
        Path(save_checkpoints_dir).resolve().mkdir()
        logger.info(f"Checkpoints path created at: {Path(save_checkpoints_dir).resolve()}")

    checkpoint_callback = ModelCheckpoint(
        monitor=training_args.save_strategy_metric,  # default: 'val_loss'
        dirpath=save_checkpoints_dir,  # default: './checkpoints/'
        filename=training_args.save_filename_format,  # default: 'checkpoint-{epoch:02d}-{loss3:.2f}'
        save_weights_only=training_args.save_only_weights,  # default: 'True'
        every_n_epochs=training_args.save_epochs,  # default: '1'
        save_last=training_args.save_last_checkpoint,  # default: 'True'
        mode=training_args.save_strategy_mode,  # default: 'max'
    )

    trainer = pl.Trainer(
        fast_dev_run=training_args.fast_dev_run,
        max_steps=training_args.max_steps,
        max_epochs=training_args.max_epochs,
        gpus=len(available_gpus),
        auto_select_gpus=True,
        log_every_n_steps=100,
        # val_check_interval=training_args.val_check_interval,
        reload_dataloaders_every_n_epochs=1,
        gradient_clip_val=training_args.gradient_clip_val,
        accumulate_grad_batches=training_args.gradient_accumulation_steps,
        logger=wb_logger,  #[tb_logger, wb_logger],
        callbacks=[checkpoint_callback, lr_monitor_callback])
    trainer.fit(model=model, datamodule=datamodule)


if __name__ == '__main__':
    import os
    # os.environ['HF_DATASETS_OFFLINE'] = '1'  # offline mode for HF datasets
    # os.environ['TRANSFORMERS_OFFLINE'] = '1'  # offline mode for HF Transformers
    # os.environ['CUDA_VISIBLE_DEVICES'] = '0'  # disable DataParallel for test

    # Pretrained models are downloaded and locally cached at: ~/.cache/huggingface/transformers/.
    # This is the default directory given by the shell environment variable TRANSFORMERS_CACHE.
    os.environ['TRANSFORMERS_CACHE'] = "/Users/abdullaeva/Documents/Projects/TransactionsQA/checkpoints/cache"
    # or "/home/jovyan/.cache/huggingface/hub"
    os.environ['HF_DATASETS_CACHE'] = "/Users/abdullaeva/Documents/Projects/TransactionsQA/checkpoints/cache"
    # or "/home/jovyan/.cache/huggingface/datasets"
    main()<|MERGE_RESOLUTION|>--- conflicted
+++ resolved
@@ -33,14 +33,9 @@
                                                  DataTrainingArguments,
                                                  TrainingArguments,
                                                  TasksArguments)
-<<<<<<< HEAD
-from romashka.transactions_qa.tasks import AutoTask, AUTO_TASKS
-from romashka.pl_dataloader import TransactionQADataModule
-=======
+
 from romashka.transactions_qa.tasks import AutoTask
-from romashka.transactions_qa.dataset.dataloader import TransactionQADataset
-
->>>>>>> 742ff622
+from romashka.transactions_qa.dataset.dataloader import TransactionQADataModule
 from romashka.models import TransactionsModel
 from romashka.transactions_qa.tqa_model import TransactionQAModel
 from romashka.transactions_qa.layers.connector import (make_linear_connector,
