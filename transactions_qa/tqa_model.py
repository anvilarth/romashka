import random
import numpy as np
from typing import List, Optional, Tuple, Any, Dict, Union

import wandb
import torch
import torch.nn as nn

import transformers
import pytorch_lightning as pl
from pytorch_lightning.utilities import rank_zero_info

from romashka.transactions_qa.layers.connector import (make_linear_connector,
                                                       make_recurrent_connector)
from romashka.transactions_qa.tasks.task_abstract import AbstractTask
from romashka.logging_handler import get_logger

from transformers import T5ForConditionalGeneration
from copy import deepcopy

class TransactionQAModel(pl.LightningModule):
    def __init__(self,
                 language_model: nn.Module,
                 transaction_model: nn.Module,
                 tokenizer: transformers.PreTrainedTokenizerBase,
                 tasks: List[AbstractTask],
                 connector: Optional[nn.Module] = None,
                 connector_input_size: Optional[int] = None,
                 connector_output_size: Optional[int] = None,
                 do_freeze_tm: Optional[bool] = True,
                 do_freeze_lm: Optional[bool] = False,
                 do_freeze_connector: Optional[bool] = False,
                 learning_rate: Optional[float] = 5e-5,
                 adam_beta1: Optional[float] = 0.9,
                 adam_beta2: Optional[float] = 0.999,
                 adam_epsilon: Optional[float] = 1e-8,
                 warmup_steps: Optional[int] = 100,
                 training_steps: Optional[int] = 10_000,
                 verbose_for_debug: Optional[bool] = False):
        super().__init__()
        self._logger = get_logger(
            name=self.__class__.__name__,
            logging_level="INFO"
        )
        self.tokenizer = tokenizer
        self.language_model = language_model
        self.transaction_model = transaction_model
        self.connector = make_linear_connector(
            input_size=connector_output_size,
            output_size=connector_input_size,
            embedding_model=self.transaction_model,
            autoregressive_model=self.language_model) \
            if connector is None else connector
        self.tasks = tasks
        
        self.metrics = nn.ModuleDict({task.task_name: deepcopy(task.metrics) for task in self.tasks})

        self.warmup_steps: int = warmup_steps
        self.training_steps: int = training_steps
        self.base_learning_rate = learning_rate
        self.adam_beta1: float = adam_beta1
        self.adam_beta2: float = adam_beta2
        self.adam_epsilon = adam_epsilon

        self.do_freeze_tm: bool = do_freeze_tm
        self.do_freeze_lm: bool = do_freeze_lm
        self.do_freeze_connector: bool = do_freeze_connector
        self._is_multitask: bool = False
        self._is_encoder_decoder: bool = False

        self._verbose_for_debug: bool = verbose_for_debug
        self._prepare_model()

        self.save_hyperparameters(ignore=['tasks', '_logger', 'columns',
                                          'transaction_model', 'language_model', 'connector',
                                          'log_eval_predictions_table', 'log_eval_steps_counter'])

        # ✨ W&B: Create a Table to store predictions for each test step
        self.columns = ["epoch", "step #", "task",
                        "question", "prediction", "truth",
                        "transactions_history_lengths"]
        self.log_eval_predictions_table = wandb.Table(columns=self.columns)
        self.log_eval_steps_counter = 0
        self.num_eval_batches_to_log = 10

    def configure_optimizers(self):
        """
        Choose what optimizers and learning-rate schedulers to use in your optimization.
        Returns:
             **Dictionary**, with an "optimizer" key, and (optionally) a "lr_scheduler"
              key whose value is a single LR scheduler or `lr_scheduler_config`.
        """
        parameters = list(self.parameters())
        trainable_parameters = list(filter(lambda p: p.requires_grad, parameters))

        rank_zero_info(
            f"The model will start training with only {len(trainable_parameters)} "
            f"trainable parameters out of {len(parameters)}."
        )
        optimizer = torch.optim.AdamW(self.parameters(),
                                      betas=(self.adam_beta1, self.adam_beta2),
                                      lr=self.base_learning_rate)
        scheduler = transformers.get_linear_schedule_with_warmup(optimizer,
                                                                 num_warmup_steps=self.warmup_steps,
                                                                 num_training_steps=self.training_steps
                                                                 )  # was: 10_000 * 20
        return {
            "optimizer": optimizer,
            "lr_scheduler": scheduler,
        }

    def _prepare_model(self):
        if not len(self.tasks):
            raise AttributeError(f"For training at least one task should be specified!")
        elif len(self.tasks) > 1:
            self._is_multitask = True
            self._logger.info(f"Running in `multi task` setting with {len(self.tasks)} tasks provided.")
        else:
            self._is_multitask = False
            self._logger.info(f"Running in `single task` setting"
                              f"with a single task: {self.tasks[0].task_name} provided.")

        # Figure out what the model type passed% encoder-decoder / decoder-only
        self._set_model_type()

        # In case any of tasks extends initial tokenizer vocab with additional tokens
        self._resize_text_embeddings()

        # Freezing some weights
        if self.do_freeze_tm:
            self._logger.info(f"Freezing transaction model's parameters...")
            for param in self.transaction_model.parameters():
                param.requires_grad = False

        if self.do_freeze_lm:
            self._logger.info(f"Freezing language model's parameters...")
            for param in self.language_model.parameters():
                param.requires_grad = False

        if self.do_freeze_connector:
            self._logger.info(f"Freezing connector layer's parameters...")
            for param in self.connector.parameters():
                param.requires_grad = False

    def _set_model_type(self):
        # For encoder-decoder models
        if hasattr(self.language_model, "encoder"):
            self._is_encoder_decoder = True
        # For decoder-only
        elif hasattr(self.language_model, "transformer"):
            self._is_encoder_decoder = False
        else:
            raise NotImplementedError(f"Unknown model type: {type(self.language_model)}")

        self._logger.info(f"Language model type: `{'encoder-decoder' if self._is_encoder_decoder else 'decoder'}`")

    def _resize_text_embeddings(self):
        # For encoder-decoder models
        if self._is_encoder_decoder:
            init_embeddings = self.language_model.encoder.get_input_embeddings()
        # For decoder-only
        else:
            init_embeddings = self.language_model.transformer.get_input_embeddings()

        self._logger.info(f"LM initial `num_embeddings`: {init_embeddings.num_embeddings}, "
                          f"`embedding_dim`: {init_embeddings.embedding_dim}")

        self.language_model.resize_token_embeddings(len(self.tokenizer))

        # For encoder-decoder models
        if self._is_encoder_decoder:
            resized_embedds = self.language_model.encoder.get_input_embeddings()
            # For decoder-only
        else:
            resized_embedds = self.language_model.transformer.get_input_embeddings()

        self._logger.info(f"LM resized `num_embeddings`: {resized_embedds.num_embeddings}, "
                          f"`embedding_dim`: {resized_embedds.embedding_dim}")

    def model_step(self, batch, task_idx: Optional[int] = None) -> Tuple[Any, torch.Tensor]:
        # Sample single task
        if task_idx is None:
            task_idx = 0
        task = self.tasks[task_idx]

        qa_batch = task.process_input_batch(batch)

        if len(qa_batch) == 0:
            return None, None

        batch_size = batch['mask'].size()[0]
        transactions_history_lengths = batch['mask'].sum(1)

        # Question template: to embedding of LM
        # torch.Size([1, len(question_start_tokens))
        question_start_embeddings = self.language_model.encoder.embed_tokens(
            qa_batch['question_start_tokens'])  # call for (embed_tokens): Embedding(32128, 512)
        question_start_embeddings_batch = question_start_embeddings.repeat(batch_size, 1, 1)
        # question_end_tokens: torch.Size([batch_size, len(max_question_end_tokens)])
        question_end_embeddings_batch = self.language_model.encoder.embed_tokens(
            qa_batch['question_end_tokens'])  # call for (embed_tokens): Embedding(32128, 512)

        # Answer template: encode + strip </s> (EOS) token
        # answer_template_encoded = self.tokenizer.encode(task.answer_template,
        #                                                 return_tensors='pt')[:-1].to(self.device)
        # batch_answer_template_encoded = answer_template_encoded.repeat(batch_size, 1)
        # batch_answer_mask = torch.ones(batch_size, answer_template_encoded.shape[1]).to(self.device)

        # Get transactions embeddings for initial batch
        # transactions model requires: ['mask', 'cat_features', 'num_features', 'meta_features']
        # + optionally: 'time' - ??? maybe 'event_time' ???
        # return: Tuple[
        # torch.Tensor, - embeddings -> we need this
        # torch.Tensor - mask
        # ]
        transactions_embeddings = self.transaction_model.get_embs(batch)[0]

        # next pass them to connector == linear mapping -> to LM inner dim
        transactions_embeddings = self.connector(transactions_embeddings)

        # Get general LM's encoder input as:
        # Q_start_tokens + TRNS_embeddings + Q_end_tokens
        encoder_input = torch.cat([question_start_embeddings_batch,
                                   transactions_embeddings,
                                   question_end_embeddings_batch], dim=1)
        encoder_input_mask = qa_batch['encoder_input_mask']

        # Create answers + masks for LM's decoder inputs
        batch_answers = qa_batch['answer_tokens']
        # was: torch.cat([qa_batch['answer_template_tokens'], qa_batch['target_tokens']], dim=1)
        batch_answers_mask = qa_batch['answer_mask']
        # torch.cat([qa_batch['answer_mask'], qa_batch['target_attention_mask']], dim=1)

        # Pass through LM
        # contains: ['loss', 'logits', 'past_key_values', 'encoder_last_hidden_state']
        # `logits` of size: [batch_size, max_pred_len, vocab_size]
        lm_outputs = self.language_model(inputs_embeds=encoder_input,
                                         attention_mask=encoder_input_mask,
                                         labels=batch_answers,
                                         decoder_attention_mask=batch_answers_mask)

        # Return question as:
        # Q_start_tokens + TRNS_embeddings + Q_end_tokens
        question_start_tokens_batch = qa_batch['question_start_tokens'].repeat(batch_size, 1)
        lm_outputs['question_encoded'] = torch.cat([question_start_tokens_batch,
                                                    qa_batch['question_end_tokens']], dim=1)
        # Experimental !
        lm_outputs['transactions_history_lengths'] = transactions_history_lengths

        lm_outputs['question_start_input_size'] = question_start_embeddings_batch.size(1)
        lm_outputs['question_end_input_size'] = question_end_embeddings_batch.size(1)
        lm_outputs['transactions_input_size'] = transactions_embeddings.size(1)
        lm_outputs['total_input_size'] = encoder_input.size(1)
        return lm_outputs, batch_answers

    def training_step(self, batch, batch_idx: Optional[int] = None) -> Optional[Any]:
        r"""
        Compute and return the training loss and some additional metrics for e.g.
        the progress bar or logger.

        Args:
            batch: The output of torch.utils.data.DataLoader. A tensor, tuple or list.
            batch_idx (`int`): Integer displaying index of this batch

        Return:
            Any of.
        Note:
            The loss value shown in the progress bar is smoothed (averaged) over the last values,
            so it differs from the actual loss returned in train/validation step.
        """
        # Sample a random single task
        task_idx = random.sample(list(range(len(self.tasks))), k=1)[0]
        task_name = self.tasks[task_idx].task_name

        outputs, answer = self.model_step(batch, task_idx=task_idx)
        if outputs is None:
            return None

        loss = outputs.loss

        logging_dict = {
            'train_loss': loss,
            f'{task_name}_train_loss': loss,
        }
        if self._verbose_for_debug:
            additional_logging_dict = self._collect_additional_info(outputs)
            if additional_logging_dict is not None and len(additional_logging_dict):
                logging_dict = dict(list(logging_dict.items()) + list(additional_logging_dict.items()))

        self.log_dict(logging_dict)
        # self._logger.info(f"Train step results:\n{logging_dict}")
        return loss

    def _collect_additional_info(self, outputs: Any) -> Dict[str, Any]:
        """
        Collect additional information from model's outputs for debugging.
        Calling this function is optional - it can be removed without ane troubles.
        Args:
            outputs: model's step outputs;
        Returns:
            a collected dictionary with information about a step.
        """
        logging_dict = {}
        if 'question_start_input_size' in outputs:
            logging_dict['question_start_input_size'] = outputs['question_start_input_size']

        if 'question_end_input_size' in outputs:
            logging_dict['question_end_input_size'] = outputs['question_end_input_size']

        if 'transactions_input_size' in outputs:
            logging_dict['transactions_input_size'] = outputs['transactions_input_size']

        if 'total_input_size' in outputs:
            logging_dict['total_input_size'] = outputs['total_input_size']

        # if 'transactions_history_lengths' in outputs:
        #     logging_dict['transactions_history_lengths'] = outputs['transactions_history_lengths'].detach()

        if self._verbose_for_debug:
            print(f"Additional info from a step:")
            print(logging_dict)
        return logging_dict

    def validation_step(self, batch,
                        batch_idx: Optional[int],
                        dataloader_idx: Optional[int] = None, **kwargs) -> Optional[Any]:
        r"""
        Operates on a single batch of data from the validation set.
        Args:
            batch: The output of your torch.utils.data.DataLoader.
            batch_idx: The index of this batch.
            dataloader_idx: The index of the dataloader that produced this batch.
                (only if multiple val dataloaders used)

        Return:
            - Any object or value
        """
        # Sample a random single task
        task_idx = random.sample(list(range(len(self.tasks))), k=1)[0]
        task = self.tasks[task_idx]

        outputs, batch_answers = self.model_step(batch, task_idx=task_idx)
        
        if outputs is None:
            return None

        loss = outputs.loss

        predictions_decoded = self.tokenizer.batch_decode(outputs.logits.argmax(2),
                                                          skip_special_tokens=True)
        batch_answers_decoded = self.tokenizer.batch_decode(batch_answers,
                                                            skip_special_tokens=True)

        batch_questions_decoded = self.tokenizer.batch_decode(outputs.question_encoded.detach().cpu(),
                                                              skip_special_tokens=True)

        # for i, (pred, answer, question) in enumerate(zip(predictions_decoded, batch_answers_decoded, batch_questions_decoded)):
        #     print(f"\t#{i}{question}:\tpredicted: {pred}, answer: {answer}")

        # Calc metrics
        try: 
            metrics_scores = task.calculate_metrics(outputs, batch_answers, self.metrics[task.task_name])
        except Exception as e:
            self._logger.error(f"error occurred during task metric calculation:\n{e}")

        logging_dict = {
            'val_loss': loss,
            f'{task.task_name}_val_loss': loss
        }
        if self._verbose_for_debug:
            additional_logging_dict = self._collect_additional_info(outputs)
            if additional_logging_dict is not None and len(additional_logging_dict):
                logging_dict = dict(list(logging_dict.items()) + list(additional_logging_dict.items()))

        logging_dict = dict(list(logging_dict.items()) + list(metrics_scores.items()))
        # self._logger.info(f"Validation step results:\n{logging_dict}")
        self.log_dict(
            logging_dict,
            batch_size=batch_answers.size(0)
        )

        # Log predictions on validation set
        if self.log_eval_steps_counter < self.num_eval_batches_to_log:
            self.log_predictions(logits=outputs.logits.detach().cpu(),
                                 answers=batch_answers.detach().cpu(),
                                 questions=outputs.question_encoded.detach().cpu(),
                                 transactions_history_lengths=outputs['transactions_history_lengths'].detach().cpu(),
                                 predictions_table=self.log_eval_predictions_table,
                                 log_counter=self.log_eval_steps_counter)
            self.log_eval_steps_counter += 1
        return loss

    def predict_step(self, batch: Any, batch_idx: int, dataloader_idx: int = 0) -> Any:
        """
        Step function called during Trainer.predict().

        TODO: to use pytorch_lightning.callbacks.BasePredictionWriter callback
        to write the predictions to disk or database after each batch or on epoch end.

        Args:
            batch: Current batch.
            batch_idx: Index of current batch.
            dataloader_idx: Index of the current dataloader.
        Return:
            Predicted output
        """
        # Predict for each task !!!
        # Calc metrics
        tasks_predictions = {}
        for task_idx, task in enumerate(self.tasks):
            try:
                predictions = self._predict_step_task(batch,
                                                      batch_idx=batch_idx,
                                                      task_idx=task_idx,
                                                      verbose=True,
                                                      calculate_metrics=False)

                tasks_predictions[task.task_name] = predictions
            except Exception as e:
                self._logger.error(f"Error occurred during task `{task.task_name}` evaluation:\n{e}")

        return tasks_predictions

    def _predict_step_task(self, batch: Any, task_idx: int,
                           calculate_metrics: Optional[bool] = False,
                           verbose: Optional[bool] = False,
                           batch_idx: Optional[int] = 0) -> Dict[str, Any]:
        """
        Predict for single task.
        Args:
            batch: Current batch;
            task_idx: selected task index;
            batch_idx: Index of current batch.

        Returns:
            results: as dictionary, where:
                keys are - metrics / predictions / answers / questions.
        """
        task = self.tasks[task_idx]
        outputs, batch_answers = self.model_step(batch, task_idx=task_idx)
        
        if outputs is None:
            return dict()

        # as list of strings
        predictions_decoded = self.tokenizer.batch_decode(outputs.logits.argmax(2),
                                                          skip_special_tokens=True)
        batch_answers_decoded = self.tokenizer.batch_decode(batch_answers,
                                                            skip_special_tokens=True)
        batch_questions_decoded = self.tokenizer.batch_decode(outputs.question_encoded.detach().cpu(),
                                                              skip_special_tokens=True)

        if verbose:
            print("----- Prediction step -----")
            for i, (pred, answer, question) in enumerate(
                    zip(predictions_decoded, batch_answers_decoded, batch_questions_decoded)):
                print(f"\t#{i}{question}:\tpredicted: {pred}, answer: {answer}")

        # Calc metrics
        metrics_scores = {}
        if calculate_metrics:
            for metric_name, metric in task.metrics.items():
                try:
                    metrics_scores[metric_name] = metric(predictions_decoded,
                                                         batch_answers_decoded)
                except Exception as e:
                    self._logger.error(f"error occurred during task metric `{metric_name}` calculation:\n{e}")

        return dict(
            predictions=predictions_decoded,
            answers=batch_answers_decoded,
            questions=batch_questions_decoded,
            metrics=metrics_scores,
            batch_idx=batch_idx
        )

    def on_validation_epoch_start(self) -> None:
        print(f"\n----------- Validation start ----------\n")
        # Reset log counter
        self.log_eval_steps_counter = 0

    def on_fit_end(self) -> None:
        # ✨ W&B: Log predictions table to wandb
<<<<<<< HEAD
        self.logger.experiment.log({"val_predictions": self.log_eval_predictions_table})
=======
        wandb.log({"val_predictions": self.log_eval_predictions_table})
>>>>>>> 742ff622
        # was directly to W&B: wandb.log({"val_predictions": self.log_eval_predictions_table})
        # ✨ W&B: Mark the run as complete (useful for multi-cell notebook)
        wandb.finish()

    def log_predictions(self,
                        logits: torch.Tensor,
                        answers: torch.Tensor,
                        questions: torch.Tensor,
                        predictions_table: wandb.Table,
                        log_counter: int,
                        transactions_history_lengths: Optional[torch.Tensor] = [],
                        task_name: Optional[str] = "default"):
        predictions_decoded = self.tokenizer.batch_decode(logits.argmax(2),
                                                          skip_special_tokens=True)
        answers_decoded = self.tokenizer.batch_decode(answers,
                                                      skip_special_tokens=True)
        questions_decoded = self.tokenizer.batch_decode(questions,
                                                        skip_special_tokens=True)

        print(f"Validation predictions vs. answers, batch #{log_counter}:")

        # columns = ["epoch", "step #", "task", "question", "prediction", "truth", "transactions_history_lengths"]
        for i, (pred, answer, question) in enumerate(zip(predictions_decoded, answers_decoded, questions_decoded)):
            print(f"\t#{i}:\tpredicted: {pred}, answer: {answer}")
            predictions_table.add_data(self.current_epoch,
                                       "_".join([str(log_counter), str(i)]),
                                       task_name,
                                       question,
                                       pred,
                                       answer,
                                       transactions_history_lengths[i] if len(transactions_history_lengths) else 0)<|MERGE_RESOLUTION|>--- conflicted
+++ resolved
@@ -481,11 +481,7 @@
 
     def on_fit_end(self) -> None:
         # ✨ W&B: Log predictions table to wandb
-<<<<<<< HEAD
-        self.logger.experiment.log({"val_predictions": self.log_eval_predictions_table})
-=======
         wandb.log({"val_predictions": self.log_eval_predictions_table})
->>>>>>> 742ff622
         # was directly to W&B: wandb.log({"val_predictions": self.log_eval_predictions_table})
         # ✨ W&B: Mark the run as complete (useful for multi-cell notebook)
         wandb.finish()
